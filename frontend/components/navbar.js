// components/Navbar.js
import { useState, useEffect, useCallback, useMemo, useRef } from 'react';
import PeriodSummaryChips from '@/components/PeriodSummaryChips';
import { motion } from 'framer-motion';

import { QuickStartButton } from '@/components/QuickStartModal';
import { QuickReconciliationButton } from '@/components/modals/QuickReconciliationModal';
import { QuickEditDeleteButton } from '@/components/modals/QuickEditDeleteModal';
import { QuickEditDeleteButton as QuickEditDeleteButton2 } from '@/components/modals/EditDeleteModal';
import { QuickStatementValidationButton } from '@/components/modals/QuickStatementValidationModal';
import { QuickStatementImportButton } from '@/components/modals/AddStatementImportModal';

import { useGroupedPositions } from '@/store/hooks/useGroupedPositions';
import { useDataStore } from '@/store/DataStore';

import {
  TrendingUp, TrendingDown,
  HelpCircle, X, ArrowRight, ArrowLeft
} from 'lucide-react';
import { formatCurrency, formatStockPrice } from '@/utils/formatters';

// ---- Layout constants
const NAV_BAR_H = 64;      // 16 * 4px
const TICKER_H  = 32;      // 8  * 4px
const HEADER_TOTAL_H = NAV_BAR_H + TICKER_H; // 96
const SCROLL_SPEED_PX_PER_FRAME = 0.6;       // ~36px/s @ 60fps

// ---- Unified button wrapper styling for navbar action buttons
// Base styling applied to all Quick* buttons for consistent appearance
const NAVBAR_BTN_BASE = [
  // size & shape
  "[&_button]:px-3.5 [&_button]:h-9 [&_button]:rounded-lg",
  // background / border / blur
  "[&_button]:bg-gray-800/70 [&_button]:border [&_button]:border-white/[0.08] [&_button]:backdrop-blur-sm",
  // base shadow
  "[&_button]:shadow-[0_1px_2px_rgba(0,0,0,0.3),inset_0_1px_0_rgba(255,255,255,0.05)]",
  // hover: lift + stronger shadow
  "[&_button:hover]:-translate-y-0.5",
  "[&_button:hover]:shadow-[0_4px_12px_rgba(0,0,0,0.4),inset_0_1px_0_rgba(255,255,255,0.08)]",
  "[&_button:hover]:border-white/[0.12]",
  "[&_button:hover]:bg-gray-700/80",
  // transitions
  "[&_button]:transition-all [&_button]:duration-200 [&_button]:ease-out",
  // text styling
  "[&_button]:text-gray-200 [&_button]:text-[13px] [&_button]:font-medium",
  // icon base
  "[&_button_svg]:w-4 [&_button_svg]:h-4 [&_button_svg]:transition-colors [&_button_svg]:duration-200",
].join(' ');

// Color accent classes for each button type
const BTN_ACCENT = {
  add: "[&_button_svg]:text-emerald-400 [&_button:hover_svg]:text-emerald-300 [&_button:hover]:border-emerald-500/20",
  edit: "[&_button_svg]:text-blue-400 [&_button:hover_svg]:text-blue-300 [&_button:hover]:border-blue-500/20",
  update: "[&_button_svg]:text-cyan-400 [&_button:hover_svg]:text-cyan-300 [&_button:hover]:border-cyan-500/20",
  reconcile: "[&_button_svg]:text-violet-400 [&_button:hover_svg]:text-violet-300 [&_button:hover]:border-violet-500/20",
  import: "[&_button_svg]:text-amber-400 [&_button:hover_svg]:text-amber-300 [&_button:hover]:border-amber-500/20",
};

// ---- rAF-throttled scroll state setter
function useRafScroll(cb) {
  const ticking = useRef(false);
  useEffect(() => {
    const onScroll = () => {
      if (!ticking.current) {
        ticking.current = true;
        requestAnimationFrame(() => {
          cb();
          ticking.current = false;
        });
      }
    };
    window.addEventListener('scroll', onScroll, { passive: true });
    return () => window.removeEventListener('scroll', onScroll);
  }, [cb]);
}

/* ---------------------- StockTicker ----------------------
   Accepts outerRef so the orientation can spotlight it.
*/
const StockTicker = ({ outerRef }) => {
  const trackRef = useRef(null);
  const containerRef = useRef(null);
  const rafRef = useRef(null);
  const posRef = useRef(0);
  const pausedRef = useRef(false);
  const [paused, setPaused] = useState(false); // for a11y feedback
  const contentWidthRef = useRef(0);
  const prefersReducedMotion = useRef(
    typeof window !== 'undefined' &&
    window.matchMedia &&
    window.matchMedia('(prefers-reduced-motion: reduce)').matches
  );

  const { positions, loading: positionsLoading } = useGroupedPositions();
  const { actions } = useDataStore();

  // Expose container to parent (for coach marks)
  useEffect(() => {
    if (outerRef && 'current' in outerRef) {
      outerRef.current = containerRef.current;
    }
  }, [outerRef]);

  // Defensive fetch if nothing loaded
  useEffect(() => {
    if (!positionsLoading && (!positions || positions.length === 0)) {
      actions?.fetchGroupedPositionsData?.();
    }
    // eslint-disable-next-line react-hooks/exhaustive-deps
  }, [positionsLoading]);

  // Sample data if user has no positions
  const sampleStocks = [
    { symbol: 'AAPL',  price: 182.52, changePercent: 1.30, isUp: true },
    { symbol: 'GOOGL', price: 142.18, changePercent: -0.86, isUp: false },
    { symbol: 'MSFT',  price: 378.91, changePercent: 1.22, isUp: true },
    { symbol: 'AMZN',  price: 156.33, changePercent: 2.10, isUp: true },
    { symbol: 'TSLA',  price: 238.45, changePercent: -2.32, isUp: false },
    { symbol: 'META',  price: 456.78, changePercent: 1.99, isUp: true },
    { symbol: 'NVDA',  price: 678.90, changePercent: 1.85, isUp: true },
    { symbol: 'BTC',   price: 64230.50, changePercent: 1.96, isUp: true },
  ];

  // Percent parser
  const parsePct = (raw) => {
    if (raw == null) return null;
    if (typeof raw === 'number') return isFinite(raw) ? raw : null;
    let s = String(raw).trim();
    const isParenNeg = /^\(.*\)$/.test(s);
    s = s.replace(/[,%\s()]/g, '');
    let n = parseFloat(s);
    if (!isFinite(n)) return null;
    if (isParenNeg) n = -Math.abs(n);
    return n;
  };

  // Map grouped positions for ticker (top 10 by value)
  const userStocks = useMemo(() => {
    if (!positions || positions.length === 0) return [];
    return positions
      .filter(pos =>
        pos.asset_type === 'security' ||
        pos.asset_type === 'crypto' ||
        pos.asset_type === 'metal'
      )
      .sort((a, b) => (b.total_current_value || 0) - (a.total_current_value || 0))
      .slice(0, 10)
      .map(pos => {
        const dayPct  = parsePct(pos.value_1d_change_pct);
        const weekPct = parsePct(pos.value_1w_change_pct);
        const ytdPct  = parsePct(pos.value_ytd_change_pct);
        const totPct  = parsePct(pos.total_gain_loss_pct);

        return {
          symbol: pos.identifier,
          name: pos.name,
          value: pos.total_current_value,
          price: pos.latest_price_per_unit,
          dayChangePercent: dayPct,
          weekChangePercent: weekPct,
          ytdChangePercent: ytdPct,
          totalGainLossPercent: totPct,
          totalGainLossAmt: typeof pos.total_gain_loss_amt === 'number' ? pos.total_gain_loss_amt : null,
          isUp1d: typeof dayPct === 'number' ? dayPct >= 0 : null,
          isUp1w: typeof weekPct === 'number' ? weekPct >= 0 : null,
          isUpYtd: typeof ytdPct === 'number' ? ytdPct >= 0 : null,
          isUpTotal: typeof totPct === 'number' ? totPct >= 0 : null,
        };
      });
  }, [positions]);

  const hasPositions = userStocks.length > 0;
  const isLoading = positionsLoading;
  const items = hasPositions ? userStocks : sampleStocks;

  const shouldAnimate = !prefersReducedMotion.current && !isLoading && items.length > 0;

  // Render list 3x for seamless loop only when animating
  const tickerContent = useMemo(
    () => (shouldAnimate ? [...items, ...items, ...items] : items),
    [items, shouldAnimate]
  );

  // Measure one loop width
  const measure = useCallback(() => {
    if (!trackRef.current || !containerRef.current) return;
    const trackWidth = trackRef.current.scrollWidth;
    const containerWidth = containerRef.current.clientWidth || 0;
    contentWidthRef.current = shouldAnimate && trackWidth > 0 ? trackWidth / 3 : containerWidth;

    // Normalize position after resize/content change
    const single = contentWidthRef.current || 1;
    if (Math.abs(posRef.current) >= single) {
      posRef.current = - (Math.abs(posRef.current) % single);
      if (trackRef.current) {
        trackRef.current.style.transform = `translateX(${posRef.current}px)`;
      }
    }
  }, [shouldAnimate]);

  useEffect(() => {
    measure();
    window.addEventListener('resize', measure);
    return () => window.removeEventListener('resize', measure);
  }, [measure, tickerContent.length]);

  // Pause when tab hidden
  useEffect(() => {
    const onVis = () => {
      const hidden = document.visibilityState !== 'visible';
      pausedRef.current = hidden || paused;
      if (!pausedRef.current && rafRef.current == null && shouldAnimate) {
        rafRef.current = requestAnimationFrame(tick);
      }
    };
    document.addEventListener('visibilitychange', onVis);
    return () => document.removeEventListener('visibilitychange', onVis);
  }, [paused, shouldAnimate]);

  // Animation loop
  const tick = useCallback(() => {
    if (!shouldAnimate) return;
    if (prefersReducedMotion.current || pausedRef.current) { rafRef.current = null; return; }

    posRef.current -= SCROLL_SPEED_PX_PER_FRAME;
    const singleWidth = contentWidthRef.current || 1000;

    if (Math.abs(posRef.current) >= singleWidth) {
      posRef.current += singleWidth; // loop
    }

    if (trackRef.current) {
      trackRef.current.style.transform = `translateX(${posRef.current}px)`;
    }
    rafRef.current = requestAnimationFrame(tick);
  }, [shouldAnimate]);

  useEffect(() => {
    if (shouldAnimate && !prefersReducedMotion.current && !pausedRef.current) {
      rafRef.current = requestAnimationFrame(tick);
    }
    return () => {
      if (rafRef.current) cancelAnimationFrame(rafRef.current);
      rafRef.current = null;
    };
  }, [tick, shouldAnimate]);

  // Hover/focus pause controls
  const pause = useCallback(() => { pausedRef.current = true; setPaused(true); }, []);
  const resume = useCallback(() => {
    pausedRef.current = false; setPaused(false);
    if (shouldAnimate && !prefersReducedMotion.current && !rafRef.current) {
      rafRef.current = requestAnimationFrame(tick);
    }
  }, [shouldAnimate, tick]);

  const onKeyDown = (e) => {
    if (e.key === ' ' || e.key === 'Spacebar' || e.key === 'Enter' || e.key.toLowerCase() === 'p') {
      e.preventDefault();
      pausedRef.current ? resume() : pause();
    }
  };

  return (
    <div
      ref={containerRef}
      className="relative h-8 bg-gray-950 border-t border-gray-800 overflow-hidden z-40"
      role="region"
      aria-label="Market ticker"
      aria-live="off"
      aria-describedby="ticker-instructions"
      tabIndex={0}
      onFocus={pause}
      onBlur={resume}
      onKeyDown={onKeyDown}
      onMouseEnter={pause}
      onMouseLeave={resume}
    >
      <span id="ticker-instructions" className="sr-only">
        This ticker scrolls automatically. Focus to pause. Press Space or Enter to pause or resume.
      </span>

      {isLoading && (
        <div className="absolute inset-0 flex items-center justify-center bg-gray-950 z-10">
          <div className="text-gray-400 text-sm">Loading portfolio data…</div>
        </div>
      )}

      <div
        ref={trackRef}
        className={`absolute inset-y-0 left-0 flex items-center whitespace-nowrap ${shouldAnimate ? 'will-change-transform' : ''}`}
        style={{ transform: 'translateX(0px)' }}
      >
        {tickerContent.map((stock, index) => (
          <div
            key={`${stock.symbol}-${index}`}
            className="inline-flex items-center gap-4 px-6 border-r border-gray-800"
          >
            <div>
              <span className="font-semibold text-gray-300">{stock.symbol}</span>
              {stock.name && (
                <span className="text-xs text-gray-500 ml-1">({String(stock.name).slice(0, 15)}…)</span>
              )}
            </div>

            <div className="flex items-center gap-1">
              <span className="text-xs text-gray-500">Price:</span>
              <span className="text-gray-300">
                {stock.price !== null && stock.price !== undefined ? formatStockPrice(stock.price) : 'N/A'}
              </span>
            </div>

            {typeof stock.value === 'number' && (
              <div className="flex items-center gap-1">
                <span className="text-xs text-gray-500">Value:</span>
                <span className="text-gray-300">{formatCurrency(stock.value)}</span>
              </div>
            )}

            <div className="flex items-center gap-1 text-sm">
              <span className="text-xs text-gray-500">1D:</span>
              <span
                className={`flex items-center ${
                  (hasPositions ? stock.isUp1d : stock.isUp) ? 'text-green-400' : 'text-red-400'
                }`}
                title="1D change"
              >
                {(hasPositions ? stock.isUp1d : stock.isUp)
                  ? <TrendingUp className="w-3 h-3 mr-1" aria-hidden="true" />
                  : <TrendingDown className="w-3 h-3 mr-1" aria-hidden="true" />
                }
                {(() => {
                  const pct = hasPositions ? stock.dayChangePercent : stock.changePercent;
                  return (typeof pct === 'number') ? `${pct >= 0 ? '+' : ''}${pct.toFixed(2)}%` : '—';
                })()}
              </span>
            </div>

            {hasPositions && (
              <>
                <div className="hidden md:flex items-center gap-1 text-sm">
                  <span className="text-xs text-gray-500">1W:</span>
                  <span
                    className={`flex items-center ${stock.isUp1w ? 'text-green-400' : 'text-red-400'}`}
                    title="1W change"
                  >
                    {stock.isUp1w ? <TrendingUp className="w-3 h-3 mr-1" aria-hidden="true" /> : <TrendingDown className="w-3 h-3 mr-1" aria-hidden="true" />}
                    {typeof stock.weekChangePercent === 'number'
                      ? `${stock.weekChangePercent >= 0 ? '+' : ''}${stock.weekChangePercent.toFixed(2)}%`
                      : '—'}
                  </span>
                </div>

                <div className="hidden lg:flex items-center gap-1 text-sm">
                  <span className="text-xs text-gray-500">YTD:</span>
                  <span
                    className={`flex items-center ${stock.isUpYtd ? 'text-green-400' : 'text-red-400'}`}
                    title="YTD change"
                  >
                    {stock.isUpYtd ? <TrendingUp className="w-3 h-3 mr-1" aria-hidden="true" /> : <TrendingDown className="w-3 h-3 mr-1" aria-hidden="true" />}
                    {typeof stock.ytdChangePercent === 'number'
                      ? `${stock.ytdChangePercent >= 0 ? '+' : ''}${stock.ytdChangePercent.toFixed(2)}%`
                      : '—'}
                  </span>
                </div>

                <div className="hidden xl:flex items-center gap-1 text-sm">
                  <span className="text-xs text-gray-500">Gain/Loss:</span>
                  <span
                    className={`flex items-center ${
                      stock.isUpTotal == null ? 'text-gray-400' : (stock.isUpTotal ? 'text-green-400' : 'text-red-400')
                    }`}
                    title="Total Gain/Loss"
                  >
                    {stock.isUpTotal == null ? null : (stock.isUpTotal ? <TrendingUp className="w-3 h-3 mr-1" aria-hidden="true" /> : <TrendingDown className="w-3 h-3 mr-1" aria-hidden="true" />)}
                    {stock.totalGainLossAmt != null ? `${stock.totalGainLossAmt >= 0 ? '+' : ''}${formatCurrency(Math.abs(stock.totalGainLossAmt)).replace('$','')}` : '—'}
                    <span className="text-gray-500 mx-1">/</span>
                    {typeof stock.totalGainLossPercent === 'number'
                      ? `${stock.totalGainLossPercent >= 0 ? '+' : ''}${stock.totalGainLossPercent.toFixed(2)}%`
                      : '—'}
                  </span>
                </div>
              </>
            )}

          </div>
        ))}
      </div>

      {/* Gradient masks */}
      <div className="pointer-events-none absolute left-0 top-0 h-full w-20 bg-gradient-to-r from-gray-950 to-transparent" />
      <div className="pointer-events-none absolute right-0 top-0 h-full w-32 bg-gradient-to-l from-gray-950 to-transparent" />
    </div>
  );
};

/* ---------------------- Orientation (Coach Marks) ---------------------- */
function useCoachMarks(targetRefs, enabled, onClose) {
  const [step, setStep] = useState(0);
  const [rect, setRect] = useState(null);

  // Compute rect of current step
  const measure = useCallback(() => {
    if (!enabled) return;
    const el = targetRefs[step]?.current;
    if (!el) { setRect(null); return; }
    const inner = el.querySelector('[data-tour-id],button,[role="button"]') || el;
    const r = (inner.getBoundingClientRect && inner.getBoundingClientRect()) || null;
    setRect(r ? { top: r.top + window.scrollY, left: r.left + window.scrollX, width: r.width, height: r.height } : null);
  }, [enabled, step, targetRefs]);

  useEffect(() => {
    if (!enabled) return;
    measure();
    window.addEventListener('resize', measure);
    window.addEventListener('scroll', measure, { passive: true });
    return () => {
      window.removeEventListener('resize', measure);
      window.removeEventListener('scroll', measure);
    };
  }, [enabled, measure]);

  useEffect(() => {
    if (!enabled) return;
    const onKey = (e) => {
      if (e.key === 'Escape') onClose?.();
      if (e.key === 'ArrowRight') setStep(s => Math.min(s + 1, targetRefs.length - 1));
      if (e.key === 'ArrowLeft') setStep(s => Math.max(s - 1, 0));
    };
    document.addEventListener('keydown', onKey);
    return () => document.removeEventListener('keydown', onKey);
  }, [enabled, onClose, targetRefs.length]);

  return { step, setStep, rect };
}

function CoachOverlay({ open, step, rect, steps, onNext, onPrev, onExit }) {
  if (!open) return null;

  const s = steps[step] || {};
  const isFinal = step === steps.length - 1;
  const padding = 8;

  const box = rect && !isFinal ? {
    top: rect.top - padding,
    left: rect.left - padding,
    width: rect.width + padding * 2,
    height: rect.height + padding * 2
  } : null;

  // Default card position (below highlight)
  let cardTop = box ? Math.min(box.top + box.height + 10, window.scrollY + window.innerHeight - 220) : '50%';
  let cardLeft = box ? Math.min(box.left, window.scrollX + window.innerWidth - 480) : '50%';
  let cardTransform = box ? 'none' : 'translate(-50%, -50%)';

  // Pin to the right of target when placement === 'right' (e.g., Ticker step),
  // clamped to viewport to avoid sidebar overlap.
  if (box && s.placement === 'right') {
    cardTop = Math.min(Math.max(box.top, window.scrollY + 16), window.scrollY + window.innerHeight - 240);
    cardLeft = Math.min(box.left + box.width + 12, window.scrollX + window.innerWidth - 480);
    cardTransform = 'none';
  }

  return (
    <div className="fixed inset-0 z-[9998]">
      {/* Backdrop */}
      <div className="absolute inset-0 bg-black/60 backdrop-blur-sm" />

      {/* Spotlight (skip on final summary) */}
      {box && (
        <div
          className="absolute rounded-xl ring-2 ring-blue-400/70 shadow-[0_0_0_9999px_rgba(0,0,0,0.6)]"
          style={{ top: box.top, left: box.left, width: box.width, height: box.height, pointerEvents: 'none' }}
        />
      )}

      {/* Coach card */}
      <div
        className="absolute max-w-sm w-[92vw] sm:w-[440px] bg-gray-900/95 border border-white/10 rounded-2xl p-4 shadow-xl"
        style={{ top: cardTop, left: cardLeft, transform: cardTransform }}
        role="dialog"
        aria-modal="true"
        aria-labelledby="coach-title"
      >
        <div className="flex items-start justify-between gap-2">
          <div>
            <h2 id="coach-title" className="text-sm font-semibold text-white">{s.title}</h2>
            <p className="text-xs text-gray-300 mt-1">{s.desc}</p>
            {s.extra && <div className="mt-2 text-xs text-gray-400">{s.extra}</div>}
          </div>
          <button
            onClick={onExit}
            className="p-1 rounded-md hover:bg-white/10 text-gray-300"
            aria-label="Exit orientation"
          >
            <X className="w-4 h-4" />
          </button>
        </div>

        <div className="mt-3 flex items-center justify-between">
          <button
            onClick={onPrev}
            disabled={step === 0}
            className="inline-flex items-center gap-1 px-3 h-8 rounded-lg bg-gray-800/70 text-gray-200 border border-white/10 disabled:opacity-40"
          >
            <ArrowLeft className="w-3.5 h-3.5" /> Back
          </button>
          <div className="text-[11px] text-gray-400">
            Step {step + 1} of {steps.length}
          </div>
          <button
            onClick={onNext}
            className="inline-flex items-center gap-1 px-3 h-8 rounded-lg bg-blue-600 hover:bg-blue-500 text-white"
          >
            {isFinal ? "Finish" : "Next"} <ArrowRight className="w-3.5 h-3.5" />
          </button>
        </div>
      </div>
    </div>
  );
}

/* ---------------------- Navbar ---------------------- */
const Navbar = () => {
  const [scrolled, setScrolled] = useState(false);

  // Orientation state
  const [showTour, setShowTour] = useState(false);

  // Refs to spotlight targets
  const addRef      = useRef(null);
  const editRef     = useRef(null);
  const recRef      = useRef(null);
  const validateRef = useRef(null);
  const summaryRef  = useRef(null);
  const tickerRef   = useRef(null);

  // Keep center behavior on scroll
  useRafScroll(() => setScrolled(window.scrollY > 10));

  // Steps: Add, Edit, Update, Validate, Summary (chips), Ticker (right-pinned card), Final summary
  const steps = useMemo(() => ([
    { title: "Add to NestEgg", desc: "Create accounts, add positions, and track liabilities." },
    { title: "Edit & Delete",  desc: "Update entries quickly—inline edits and clean removals." },
    { title: "Update Manual",  desc: "Refresh non-market items like cash, loans, or other assets." },
    { title: "Validate Accounts", desc: "Reconcile your accounts against statements to ensure accuracy." },
    { title: "Portfolio Summary", desc: "Your key totals and changes for the selected period (top right)." },
    { title: "Live Ticker", desc: "Quick view of top holdings, prices, and 1D/1W/YTD moves.", placement: "right" },
    {
      title: "You're All Set!",
      desc: "You now know the essentials. Here's your quick workflow:",
      extra: (
        <>
          <ul className="list-disc pl-5 space-y-1">
            <li>Add your primary accounts (brokerage, retirement, cash, loans).</li>
            <li>Enter positions or import balances for manual tracking.</li>
            <li>Use Edit to correct mistakes or update values.</li>
            <li>Run Validate periodically to reconcile with statements.</li>
            <li>Monitor your Summary to track portfolio changes over time.</li>
          </ul>
          <div className="mt-3 text-blue-200 text-xs">
            💡 Tip: Use keyboard shortcuts and export features for faster workflows!
          </div>
        </>
      )
    }
  ]), []);

  const { step, setStep, rect } = useCoachMarks(
    [addRef, editRef, recRef, validateRef, summaryRef, tickerRef, { current: null }], // last step is centered card only
    showTour,
    () => setShowTour(false)
  );

  const onExitTour = useCallback(() => setShowTour(false), []);
  const onNextTour = useCallback(() => {
    setStep((s) => {
      if (s >= steps.length - 1) { setShowTour(false); return s; }
      return s + 1;
    });
  }, [setStep, steps.length]);
  const onPrevTour = useCallback(() => setStep((s) => Math.max(0, s - 1)), [setStep]);

  return (
    <>
      {/* Accessible skip link (visible on focus) */}
      <a
        href="#content"
        className="sr-only focus:not-sr-only focus:absolute focus:top-2 focus:left-2 focus:bg-blue-600 focus:text-white focus:px-3 focus:py-2 focus:rounded-md focus:shadow-md z-[9999]"
      >
        Skip to content
      </a>

      {/* Fixed header: nav + ticker */}
      <div className="fixed top-0 left-0 right-0 z-40">
        <motion.nav
          initial={{ opacity: 0 }}
          animate={{ opacity: 1 }}
          role="navigation"
          aria-label="Primary"
          className={`transition-colors duration-300 ${
            scrolled
              ? 'bg-gray-900/95 backdrop-blur-md shadow-lg'
              : 'bg-gradient-to-r from-gray-900 via-gray-850 to-blue-900'
          }`}
          style={{ transform: 'none' }}
        >
          {/* Top bar (64px) */}
          <div className="h-16 px-4 flex items-center justify-between">
            {/* Grid: [left spacer] [center quick actions] [right ? + summary] */}
            <div className="grid grid-cols-[1fr_auto_1fr] w-full items-center">
              {/* Left spacer */}
              <div />

              {/* Center: Quick action buttons */}
              <div className="justify-self-center">
                <div className="flex items-center gap-1.5 md:-ml-6">
                  {/* 1. Add */}
                  <div ref={addRef} className={`${NAVBAR_BTN_BASE} ${BTN_ACCENT.add}`}>
                    <QuickStartButton label="Add" />
                  </div>

<<<<<<< HEAD
                  {/* Edit2 - New modular version for testing */}
                  <div className={PRO_WRAP_CLASSES}>
                    <QuickEditDeleteButton2 />
                  </div>

                  {/* Update / Reconciliation */}
                  <div ref={recRef} className={PRO_WRAP_CLASSES}>
                    <QuickReconciliationButton />
=======
                  {/* 2. Edit */}
                  <div ref={editRef} className={`${NAVBAR_BTN_BASE} ${BTN_ACCENT.edit}`}>
                    <QuickEditDeleteButton label="Edit" />
>>>>>>> 441f0c79
                  </div>

                  {/* 3. Update */}
                  <div ref={recRef} className={`${NAVBAR_BTN_BASE} ${BTN_ACCENT.update}`}>
                    <QuickReconciliationButton label="Update" />
                  </div>

                  {/* 4. Reconcile (validate) */}
                  <div ref={validateRef} className={`${NAVBAR_BTN_BASE} ${BTN_ACCENT.reconcile}`}>
                    <QuickStatementValidationButton label="Reconcile" />
                  </div>

                  {/* 5. Import Statements */}
                  <div className={`${NAVBAR_BTN_BASE} ${BTN_ACCENT.import}`}>
                    <QuickStatementImportButton label="Import" />
                  </div>
                </div>
              </div>

              {/* Right: "?" then Summary */}
              <div className="justify-self-end shrink-0 flex items-center gap-2">
                {/* Orientation toggle */}
                <button
                  type="button"
                  onClick={() => { setShowTour(v => !v); setStep(0); }}
                  className={[
                    "inline-flex items-center justify-center w-9 h-9 rounded-lg",
                    "bg-gray-800/70 border border-white/[0.08] backdrop-blur-sm",
                    "shadow-[0_1px_2px_rgba(0,0,0,0.3),inset_0_1px_0_rgba(255,255,255,0.05)]",
                    "hover:-translate-y-0.5 hover:shadow-[0_4px_12px_rgba(0,0,0,0.4),inset_0_1px_0_rgba(255,255,255,0.08)]",
                    "hover:border-white/[0.12] hover:bg-gray-700/80",
                    "transition-all duration-200 ease-out",
                  ].join(' ')}
                  aria-pressed={showTour}
                  title="Orientation"
                >
                  <HelpCircle className="w-4 h-4 text-gray-400" aria-hidden="true" />
                </button>

                {/* Portfolio Summary */}
                <div ref={summaryRef}>
                  <PeriodSummaryChips className="min-w-[290px] sm:min-w-[340px] whitespace-nowrap" />
                </div>
              </div>
            </div>
          </div>

          {/* Ticker (32px) inside the same fixed nav) */}
          <StockTicker outerRef={tickerRef} />
        </motion.nav>
      </div>

      {/* Spacer to push page content below fixed header */}
      <div style={{ height: HEADER_TOTAL_H }} aria-hidden />

      {/* Skip link target */}
      <a id="content" className="sr-only">Main content</a>

      {/* Orientation overlay */}
      <CoachOverlay
        open={showTour}
        step={step}
        rect={rect}
        steps={steps}
        onNext={onNextTour}
        onPrev={onPrevTour}
        onExit={onExitTour}
      />
    </>
  );
};

export default Navbar;<|MERGE_RESOLUTION|>--- conflicted
+++ resolved
@@ -620,7 +620,6 @@
                     <QuickStartButton label="Add" />
                   </div>
 
-<<<<<<< HEAD
                   {/* Edit2 - New modular version for testing */}
                   <div className={PRO_WRAP_CLASSES}>
                     <QuickEditDeleteButton2 />
@@ -629,11 +628,6 @@
                   {/* Update / Reconciliation */}
                   <div ref={recRef} className={PRO_WRAP_CLASSES}>
                     <QuickReconciliationButton />
-=======
-                  {/* 2. Edit */}
-                  <div ref={editRef} className={`${NAVBAR_BTN_BASE} ${BTN_ACCENT.edit}`}>
-                    <QuickEditDeleteButton label="Edit" />
->>>>>>> 441f0c79
                   </div>
 
                   {/* 3. Update */}
