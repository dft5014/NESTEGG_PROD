--- conflicted
+++ resolved
@@ -7,11 +7,8 @@
 import { QuickReconciliationButton } from '@/components/modals/QuickReconciliationModal';
 import { QuickEditDeleteButton } from '@/components/modals/QuickEditDeleteModal';
 import { QuickStatementValidationButton } from '@/components/modals/QuickStatementValidationModal';
-<<<<<<< HEAD
 import { AddPositionsModalV2Button } from '@/components/AddPositionsModalV2Button';
-=======
 import { QuickStatementImportButton } from '@/components/modals/AddStatementImportModal';
->>>>>>> 485d3af6
 
 import { useGroupedPositions } from '@/store/hooks/useGroupedPositions';
 import { useDataStore } from '@/store/DataStore';
@@ -622,15 +619,12 @@
                     <QuickStatementValidationButton />
                   </div>
 
-<<<<<<< HEAD
                   {/* Test Button for New Modal V2 */}
                   <div className={PRO_WRAP_CLASSES}>
                     <AddPositionsModalV2Button />
-=======
                   {/* Import Statement */}
                   <div className={PRO_WRAP_CLASSES}>
                     <QuickStatementImportButton />
->>>>>>> 485d3af6
                   </div>
                 </div>
               </div>
